--- conflicted
+++ resolved
@@ -1,10 +1,4 @@
 import bpy
-<<<<<<< HEAD
-from .tools import property_exists
-from .globals import mn_folder
-import numpy as np
-=======
->>>>>>> df0792e2
 import os
 
 # check if a particular property already exists or not

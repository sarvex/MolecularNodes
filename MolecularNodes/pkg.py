import subprocess
import sys
import os
import logging
from pkg_resources import get_distribution, DistributionNotFound
import bpy
import pathlib
import platform

ADDON_DIR = pathlib.Path(__file__).resolve().parent
PYPI_MIRROR = {
    # the original.
    'Default':'', 
    # two mirrors in China Mainland to help those poor victims under GFW.
    'BFSU (Beijing)':'https://mirrors.bfsu.edu.cn/pypi/web/simple',
    'TUNA (Beijing)':'https://pypi.tuna.tsinghua.edu.cn/simple',
    # append more if necessary.
}

def start_logging(logfile_name: str = 'side-packages-install') -> logging.Logger:
    """Configure and start logging to a file.

    Args:
        logfile_name (str, optional): The name of the log file. Defaults to 'side-packages-install'.

    Returns:
        logging.Logger: A Logger object that can be used to write log messages.

    This function sets up a logging configuration with a specified log file name and logging level.
    The log file will be created in the 'logs' subdirectory of the addon directory. If the directory
    does not exist, it will be created. The function returns a Logger object that can be used to
    write log messages.
    """
    # Create the logs directory if it doesn't exist
    logs_dir = os.path.join(os.path.abspath(ADDON_DIR), 'logs')
    os.makedirs(logs_dir, exist_ok=True)

    # Set up logging configuration
    logfile_path = os.path.join(logs_dir, f"{logfile_name}.log")
    logging.basicConfig(filename=logfile_path, level=logging.INFO)

    # Return logger object
    return logging.getLogger()

"""Determine if the current system is running on Apple Silicon.
True if the system is running on Apple Silicon, False otherwise.
"""
_is_apple_silicon = (sys.platform == "darwin") and ('arm' in platform.machine())

def get_pypi_mirror_alias(self, context, edit_text):    
    return PYPI_MIRROR.keys()

def process_pypi_mirror_to_url(pypi_mirror_provider: str) -> str: 
    if pypi_mirror_provider.startswith('https:'):
        return pypi_mirror_provider
    elif pypi_mirror_provider in PYPI_MIRROR.keys(): 
        return PYPI_MIRROR[pypi_mirror_provider]
    else:
        raise ValueError(f"Invalid PyPI mirror provider: {pypi_mirror_provider}")
    

def get_pkgs(requirements: str = None) -> dict:
    """
    Reads a requirements file and extracts package information into a dictionary.

    Args:
        requirements (str, optional): The path to the requirements file. If not provided, the
            function looks for a requirements.txt file in the same directory as the script.

    Returns:
        dict: A dictionary containing package information. Each element of the dictionary is 
              a dictionary containing the package name, version, and description.

    Example:
        Given the following requirements file:
        ```
        Flask==1.1.2 # A micro web framework for Python
        pandas==1.2.3 # A fast, powerful, flexible, and easy-to-use data analysis and manipulation tool
        numpy==1.20.1 # Fundamental package for scientific computing
        ```
        The function would return the following dictionary:
        ```
        [
            {
                "package": "Flask",
                "version": "1.1.2",
                "desc": "A micro web framework for Python"
            },
            {
                "package": "pandas",
                "version": "1.2.3",
                "desc": "A fast, powerful, flexible, and easy-to-use data analysis and manipulation tool"
            },
            {
                "package": "numpy",
                "version": "1.20.1",
                "desc": "Fundamental package for scientific computing"
            }
        ]
        """
    import pathlib

    if not requirements:
        folder_path = pathlib.Path(__file__).resolve().parent
        requirements = f"{folder_path}/requirements.txt"

    with open(requirements) as f:
        lines = f.read().splitlines()
        pkgs = {}
        for line in lines:
            try:
                pkg, desc = line.split('#')
                pkg_meta = pkg.split('==')
                name = pkg_meta[0].strip()
                pkgs[name] = {
                    "name": name,
                    "version": pkg_meta[1].strip(),
                    "desc": desc.strip()
                }
            except ValueError:
                # Skip line if it doesn't have the expected format
                pass
    return pkgs

def is_current(package: str) -> bool:
    pkg = get_pkgs().get(package)
    return is_available(pkg.get('name'), pkg.get('version'))

def is_available(package: str, version: str=None) -> bool:
    """
    Checks if a given package is available with the specified version.

    Args:
        package (str): The name of the package to check.
        version (str): The version of the package to check.

    Returns:
        bool: True if the package with the specified version is available, False otherwise.

    Example:
        >>> is_available('numpy', '1.20.1')
        True
    """
    try: 
        available_version = get_distribution(package).version
        return available_version == version
    except DistributionNotFound:
        return False

def run_python(cmd_list: list=None, mirror_url: str='', timeout: int=600):
    """
    Runs pip command using the specified command list and returns the command output.

    Args:
        cmd_list (list, optional): List of pip commands to be executed. Defaults to None.
        mirror_url (str, optional): URL of a package repository mirror to be used for the command. Defaults to ''.
        timeout (int, optional): Time in seconds to wait for the command to complete. Defaults to 600.

    Returns:
        tuple: A tuple containing the command list, command return code, command standard output,
            and command standard error.

    Example:
        ```
        # Install numpy using pip and print the command output
        cmd_list = ["-m", "pip", "install", "numpy"]
        mirror_url = 'https://pypi.org/simple/'
        cmd_output = run_python(cmd_list, mirror_url=mirror_url, timeout=300)
        print(cmd_output)
        ```
    """
    # path to python.exe
    python_exe = os.path.realpath(sys.executable)

    # build the command list
    cmd_list=[python_exe] + cmd_list

    # add mirror to the command list if it's valid
    if mirror_url and mirror_url.startswith('https'):
        cmd_list+=['-i', mirror_url]
    
    log = start_logging()
    log.info(f"Running Pip: '{cmd_list}'")

    # run the command and capture the output
    result = subprocess.run(cmd_list, timeout=timeout, stdout=subprocess.PIPE, stderr=subprocess.PIPE)

    if result.returncode != 0:
        log.error('Command failed: %s', cmd_list)
        log.error('stdout: %s', result.stdout.decode())
        log.error('stderr: %s', result.stderr.decode())
    else:
        log.info('Command succeeded: %s', cmd_list)
        log.info('stdout: %s', result.stdout.decode())
    # return the command list, return code, stdout, and stderr as a tuple
    return result

def install_package(package: str, pypi_mirror_provider: str = 'Default') -> list:
    """
    Install a Python package and its dependencies using pip.

    Args:
        package (str): The name of the package to install.
        pypi_mirror_provider (str): The name/url of the PyPI mirror provider to use. Default is 'Default'.

    Returns:
        list: A list of tuples containing the command list, return code, stdout, and stderr for each pip command run.

    Raises:
        ValueError: If package name is not provided.

    Example:
        To install the package 'requests' from the PyPI mirror 'MyMirror', use:
        ```
        install_package('requests', 'MyMirror')
        ```
    """
    if not package:
        raise ValueError("Package name must be provided.")

    print(f"Installing {package}...")

<<<<<<< HEAD
    mirror_url=process_pypi_mirror_to_url(pypi_mirror_provider=pypi_mirror_provider)
    print(f"Using PyPI mirror: {pypi_mirror_provider} {mirror_url}")
    
    run_python(["-m", "ensurepip"]),
    run_python(["-m", "pip", "install", "--upgrade", "pip"], mirror_url=mirror_url)
    result = run_python(["-m", "pip", "install", package], mirror_url=mirror_url)
    
    return result

class InstallationError(Exception):
    """
    Exception raised when there is an error installing a package.

    Attributes:
        package_name (str): the name of the package that failed to install
        error_message (str): the error message returned by pip
    """

    def __init__(self, package_name, error_message):
        self.package_name = package_name
        self.error_message = error_message
        super().__init__(f"Failed to install {package_name}: {error_message}")

def install_all_packages(pypi_mirror_provider: str='Default') -> list:
    """
    Installs all packages listed in the 'requirements.txt' file.

    Args:
        pypi_mirror_provider (str): Optional. The PyPI mirror to use for package installation. 
                           Defaults to 'Default' which uses the official PyPI repository.

    Returns:
        list: A list of tuples containing the installation results for each package.

    Raises:
        InstallationError: If there is an error during package installation.

    Example:
        To install all packages listed in the 'requirements.txt' file, run the following command:
        ```
        install_all_packages(pypi_mirror_provider='https://pypi.org/simple/')
        ```
    """
    mirror_url=process_pypi_mirror_to_url(pypi_mirror_provider=pypi_mirror_provider)

    pkgs = get_pkgs()
    results = []
    for pkg in pkgs.items():
=======
    #install required packages
    subprocess.call([python_exe, "-m", "pip", "install", "biotite==0.35.0"], timeout=600)
    subprocess.call([python_exe, "-m", "pip", "install", "MDAnalysis==2.2.0"], timeout=600)
    subprocess.call([python_exe, "-m", "pip", "install", "mrcfile"], timeout=600)

def available():
    verify()
    all_packages_available = True
    for module in ['biotite', 'MDAnalysis', 'mrcfile']:
>>>>>>> 64e29e9e
        try:
            result = install_package(package=f"{pkg.get('name')}=={pkg.get('version')}", 
                                     pypi_mirror_provider=mirror_url)
            results.append(result)
        except InstallationError as e:
            raise InstallationError(f"Error installing package {pkg.get('name')}: {str(e)}")
    return results

class MOL_OT_Install_Package(bpy.types.Operator):
    bl_idname = 'mol.install_package'
    bl_label = 'Install Given Python Package'
    bl_options = {'REGISTER', 'INTERNAL'}
    package: bpy.props.StringProperty(
        name = 'Python Package', 
        description = 'Python Package to Install', 
        default = 'biotite'
    )
    version: bpy.props.StringProperty(
        name = 'Python Package', 
        description = 'Python Package to Install', 
        default = '0.36.1'
    )
    
    description: bpy.props.StringProperty(
        name = 'Operator description', 
        default='Install specified python package.'
    )
    
    @classmethod
    def description(cls, context, properties):
        return properties.description
    
    def execute(self, context):
        installable = f"{self.package}=={self.version}"
        result = install_package(package=installable,
                                 pypi_mirror_provider=bpy.context.scene.pypi_mirror_provider)
        if result.returncode == 0 and is_current(self.package):
            self.report(
                {'INFO'}, 
                f"Successfully installed {self.package} v{self.version}"
                )
        else:
            log_dir = os.path.join(os.path.abspath(ADDON_DIR), 'logs')
            self.report(
                {'ERROR'}, 
                f"Error installing package. Please check the log files in '{log_dir}'."
                )
        return {'FINISHED'}<|MERGE_RESOLUTION|>--- conflicted
+++ resolved
@@ -220,7 +220,6 @@
 
     print(f"Installing {package}...")
 
-<<<<<<< HEAD
     mirror_url=process_pypi_mirror_to_url(pypi_mirror_provider=pypi_mirror_provider)
     print(f"Using PyPI mirror: {pypi_mirror_provider} {mirror_url}")
     
@@ -269,17 +268,7 @@
     pkgs = get_pkgs()
     results = []
     for pkg in pkgs.items():
-=======
-    #install required packages
-    subprocess.call([python_exe, "-m", "pip", "install", "biotite==0.35.0"], timeout=600)
-    subprocess.call([python_exe, "-m", "pip", "install", "MDAnalysis==2.2.0"], timeout=600)
-    subprocess.call([python_exe, "-m", "pip", "install", "mrcfile"], timeout=600)
-
-def available():
-    verify()
-    all_packages_available = True
-    for module in ['biotite', 'MDAnalysis', 'mrcfile']:
->>>>>>> 64e29e9e
+
         try:
             result = install_package(package=f"{pkg.get('name')}=={pkg.get('version')}", 
                                      pypi_mirror_provider=mirror_url)

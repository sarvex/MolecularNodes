import bpy
from . import nodes
from . import pkg
from . import load
from . import md
from . import assembly
<<<<<<< HEAD
=======
from . import density
import os


>>>>>>> 64e29e9e

# operator that calls the function to import the structure from the PDB
class MOL_OT_Import_Protein_RCSB(bpy.types.Operator):
    bl_idname = "mol.import_protein_rcsb"
    bl_label = "import_protein_fetch_pdb"
    bl_description = "Download and open a structure from the Protein Data Bank"
    bl_options = {"REGISTER", "UNDO"}

    @classmethod
    def poll(cls, context):
        return not False

    def execute(self, context):
        pdb_code = bpy.context.scene.mol_pdb_code
        
        mol_object = load.molecule_rcsb(
            pdb_code=pdb_code,
            center_molecule=bpy.context.scene.mol_import_center, 
            del_solvent=bpy.context.scene.mol_import_del_solvent,
            include_bonds=bpy.context.scene.mol_import_include_bonds,
            starting_style=bpy.context.scene.mol_import_default_style
        )
        
        bpy.context.view_layer.objects.active = mol_object
        self.report({'INFO'}, message=f"Imported '{pdb_code}' as {mol_object.name}")
        
        return {"FINISHED"}

    def invoke(self, context, event):
        return self.execute(context)

# operator that calls the function to import the structure from a local file
class MOL_OT_Import_Protein_Local(bpy.types.Operator):
    bl_idname = "mol.import_protein_local"
    bl_label = "import_protein_local"
    bl_description = "Open a local structure file"
    bl_options = {"REGISTER", "UNDO"}

    @classmethod
    def poll(cls, context):
        return not False

    def execute(self, context):
        file_path = bpy.context.scene.mol_import_local_path
        
        mol_object = load.molecule_local(
            file_path=file_path, 
            mol_name=bpy.context.scene.mol_import_local_name,
            include_bonds=bpy.context.scene.mol_import_include_bonds, 
            center_molecule=bpy.context.scene.mol_import_center, 
            del_solvent=bpy.context.scene.mol_import_del_solvent, 
            default_style=bpy.context.scene.mol_import_default_style, 
            setup_nodes=True
            )
        
        # return the good news!
        bpy.context.view_layer.objects.active = mol_object
        self.report({'INFO'}, message=f"Imported '{file_path}' as {mol_object.name}")
        return {"FINISHED"}

    def invoke(self, context, event):
        return self.execute(context)

class MOL_OT_Import_Protein_MD(bpy.types.Operator):
    bl_idname = "mol.import_protein_md"
    bl_label = "Import Protein MD"
    bl_description = "Load molecular dynamics trajectory"
    bl_options = {"REGISTER", "UNDO"}

    @classmethod
    def poll(cls, context):
        return True

    def execute(self, context):
        file_top = bpy.context.scene.mol_import_md_topology
        file_traj = bpy.context.scene.mol_import_md_trajectory
        name = bpy.context.scene.mol_import_md_name
        selection = bpy.context.scene.mol_md_selection
        md_start = bpy.context.scene.mol_import_md_frame_start
        md_step =  bpy.context.scene.mol_import_md_frame_step
        md_end =   bpy.context.scene.mol_import_md_frame_end
        del_solvent = bpy.context.scene.mol_import_del_solvent
        include_bonds = bpy.context.scene.mol_import_include_bonds
        custom_selections = bpy.context.scene.trajectory_selection_list
        
        mol_object, coll_frames = md.load_trajectory(
            file_top    = file_top, 
            file_traj   = file_traj, 
            md_start    = md_start,
            md_end      = md_end,
            md_step     = md_step,
            name        = name, 
            del_solvent = del_solvent, 
            selection   = selection,
            include_bonds=include_bonds,
            custom_selections = custom_selections,
        )
        n_frames = len(coll_frames.objects)
        
        nodes.create_starting_node_tree(
            obj = mol_object, 
            coll_frames = coll_frames, 
            starting_style = bpy.context.scene.mol_import_default_style
            )
        bpy.context.view_layer.objects.active = mol_object
        self.report(
            {'INFO'}, 
            message=f"Imported '{file_top}' as {mol_object.name} with {str(n_frames)} \
                frames from '{file_traj}'."
                )
        
        return {"FINISHED"}

def MOL_PT_panel_rcsb(layout_function, ):
    col_main = layout_function.column(heading = '', align = False)
    col_main.alert = False
    col_main.enabled = True
    col_main.active = True
    col_main.use_property_split = False
    col_main.use_property_decorate = False
    col_main.scale_x = 1.0
    col_main.scale_y = 1.0
    col_main.alignment = 'Expand'.upper()
    col_main.label(text = "Download from PDB")
    row_import = col_main.row()
    row_import.prop(bpy.context.scene, 'mol_pdb_code', text='PDB ID')
    row_import.operator('mol.import_protein_rcsb', text='Download', icon='IMPORT')

def MOL_PT_panel_local(layout_function, ):
    col_main = layout_function.column(heading = '', align = False)
    col_main.alert = False
    col_main.enabled = True
    col_main.active = True
    col_main.label(text = "Open Local File")
    row_name = col_main.row(align = False)
    row_name.prop(bpy.context.scene, 'mol_import_local_name', 
                    text = "Name", icon_value = 0, emboss = True)
    row_name.operator('mol.import_protein_local', text = "Load", 
                        icon='FILE_TICK', emboss = True)
    row_import = col_main.row()
    row_import.prop(
        bpy.context.scene, 'mol_import_local_path', 
        text = "File path", 
        icon_value = 0, 
        emboss = True
    )

class MOL_OT_Import_Map(bpy.types.Operator):
    bl_idname = "mol.import_map"
    bl_label = "ImportMap"
    bl_description = "Import a CryoEM map into Blender"
    bl_options = {"REGISTER"}

    @classmethod
    def poll(cls, context):
        return True

    def execute(self, context):
        map_file = bpy.context.scene.mol_import_map
        
        density.load_volume(map_file)
        return {"FINISHED"}


def MOL_PT_panel_map(layout_function, scene):
    col_main = layout_function.column(heading = '', align = False)
    col_main.label(text = 'Import EM Maps as Volumes')
    row = col_main.row()
    row.prop(
        bpy.context.scene,
        "mol_import_em_name", 
        text = "Name"
    )
    row.operator('mol.import_map', text = 'Load Map', icon = 'FILE_TICK')
    
    col_main.prop(bpy.context.scene, 'mol_import_map', 
             text = 'EM Map', 
             emboss = True
            )


def MOL_PT_panel_md_traj(layout_function, scene):
    col_main = layout_function.column(heading = '', align = False)
    col_main.alert = False
    col_main.enabled = True
    col_main.active = True
    col_main.label(text = "Import Molecular Dynamics Trajectories")
    row_import = col_main.row()
    row_import.prop(
        bpy.context.scene, 'mol_import_md_name', 
        text = "Name", 
        emboss = True
    )
    row_import.operator('mol.import_protein_md', text = "Load", icon='FILE_TICK')
    row_topology = col_main.row(align = True)
    row_topology.prop(
        bpy.context.scene, 'mol_import_md_topology', 
        text = 'Topology',
        emboss = True
    )
    row_trajectory = col_main.row()
    row_trajectory.prop(
        bpy.context.scene, 'mol_import_md_trajectory', 
        text = 'Trajectory', 
        icon_value = 0, 
        emboss = True
    )
    row_frame = col_main.row(heading = "Frames", align = True)
    row_frame.prop(
        bpy.context.scene, 'mol_import_md_frame_start', 
        text = 'Start',
        emboss = True
    )
    row_frame.prop(
        bpy.context.scene, 'mol_import_md_frame_step', 
        text = 'Step',
        emboss = True
    )
    row_frame.prop(
        bpy.context.scene, 'mol_import_md_frame_end', 
        text = 'End',
        emboss = True
    )
    col_main.prop(
        bpy.context.scene, 'mol_md_selection', 
        text = 'Import Filter', 
        emboss = True
    )
    col_main.separator()
    col_main.label(text="Custom Selections")
    row = col_main.row(align=True)
    
    row = row.split(factor = 0.9)
    row.template_list('MOL_UL_TrajectorySelectionListUI', 'A list', scene, 
                        "trajectory_selection_list", scene, "list_index", rows=3)
    col = row.column()
    col.operator('trajectory_selection_list.new_item', icon="ADD", text="")
    col.operator('trajectory_selection_list.delete_item', icon="REMOVE", text="")
    if scene.list_index >= 0 and scene.trajectory_selection_list:
        item = scene.trajectory_selection_list[scene.list_index]
        
        col = col_main.column(align=False)
        col.separator()
        
        col.prop(item, "name")
        col.prop(item, "selection")

class MOL_OT_Import_Method_Selection(bpy.types.Operator):
    bl_idname = "mol.import_method_selection"
    bl_label = "import_method"
    bl_description = "Change Structure Import Method"
    bl_options = {"REGISTER", "UNDO"}
    mol_interface_value: bpy.props.IntProperty(
        name = 'interface_value', 
        description = '', 
        default = 0, 
        subtype = 'NONE'
        )

    @classmethod
    def poll(cls, context):
        return not False

    def execute(self, context):
        bpy.context.scene.mol_import_panel_selection = self.mol_interface_value
        return {"FINISHED"}

    def invoke(self, context, event):
        return self.execute(context)

def MOL_change_import_interface(layout_function, label, interface_value, icon):
    op = layout_function.operator(
        'mol.import_method_selection', 
        text = label, 
        icon_value = icon, 
        emboss = True, 
        depress = interface_value == bpy.context.scene.mol_import_panel_selection
    )
    op.mol_interface_value = interface_value

class MOL_OT_Default_Style(bpy.types.Operator):
    bl_idname = "mol.default_style"
    bl_label = "Change the default style."
    bl_description = "Change the default style of molecules on import."
    bl_options = {"REGISTER", "UNDO"}
    panel_display: bpy.props.IntProperty(name='panel_display', default = 0)

    @classmethod
    def poll(cls, context):
        return True

    def execute(self, context):
        bpy.context.scene.mol_import_default_style = self.panel_display
        return {"FINISHED"}

def default_style(layout, label, panel_display):
    op = layout.operator(
        'mol.default_style', 
        text = label, 
        emboss = True, 
        depress = (panel_display == bpy.context.scene.mol_import_default_style)
        )
    op.panel_display = panel_display

class MOL_MT_Default_Style(bpy.types.Menu):
    bl_label = ""
    bl_idname = "MOL_MT_Default_Style"
    
    @classmethod
    def poll(cls, context):
        return True
    
    def draw(self, context):
        layout = self.layout.column_flow(columns = 1)
        default_style(layout, 'Atoms', 0)
        default_style(layout, 'Ribbon', 1)
        default_style(layout, 'Ball and Stick', 2)

def MOL_PT_panel_ui(layout_function, scene): 
    layout_function.label(text = "Import Options", icon = "MODIFIER")
<<<<<<< HEAD
    box = layout_function.box()
    grid = box.grid_flow(columns = 2)
    
    grid.prop(bpy.context.scene, 'mol_import_center', 
                text = 'Centre Structre', icon_value=0, emboss=True)
    grid.prop(bpy.context.scene, 'mol_import_del_solvent', 
                text = 'Delete Solvent', icon_value=0, emboss=True)
    grid.prop(bpy.context.scene, 'mol_import_include_bonds', 
                text = 'Import Bonds', icon_value=0, emboss=True)
    grid.menu(
        'MOL_MT_Default_Style', 
        text = ['Atoms', 'Ribbon', 'Ball and Stick'][
            bpy.context.scene.mol_import_default_style
            ])
    panel = layout_function
    row = panel.row(heading = '', align=True)
    row.alignment = 'EXPAND'
    row.enabled = True
    row.alert = False
    MOL_change_import_interface(row, 'PDB',           0,  72)
    MOL_change_import_interface(row, 'Local File',    1, 108)
    MOL_change_import_interface(row, 'MD Trajectory', 2, 487)
    
    col = panel.column()
    box = col.box()
    if bpy.context.scene.mol_import_panel_selection == 0:
        row = layout_function.row()
        if not pkg.is_current('biotite'):
            box.enabled = False
            box.alert = True
            box.label(text = "Please install biotite in the addon preferences.")
        
        MOL_PT_panel_rcsb(box)
    elif bpy.context.scene.mol_import_panel_selection == 1:
        if not pkg.is_current('biotite'):
            box.enabled = False
            box.alert = True
            box.label(text = "Please install biotite in the addon preferences.")
        MOL_PT_panel_local(box)
    else:
        if not pkg.is_current('MDAnalysis'):
            box.enabled = False
            box.alert = True
            box.label(text = "Please install MDAnalysis in the addon preferences.")
            
        MOL_PT_panel_md_traj(box, scene)
=======
    if not pkg.available():
        layout_function.operator('mol.install_dependencies', text = 'Install Packages')
    else:
        box = layout_function.box()
        grid = box.grid_flow(columns = 2)
        
        grid.prop(bpy.context.scene, 'mol_import_center', text = 'Centre Structre', icon_value=0, emboss=True)
        grid.prop(bpy.context.scene, 'mol_import_del_solvent', text = 'Delete Solvent', icon_value=0, emboss=True)
        grid.prop(bpy.context.scene, 'mol_import_include_bonds', text = 'Import Bonds', icon_value=0, emboss=True)
        grid.menu(
            'MOL_MT_Default_Style', 
            text = ['Atoms', 'Ribbon', 'Ball and Stick'][bpy.context.scene.mol_import_default_style])
        box = layout_function
        row = box.row(heading = '', align=True)
        row.alignment = 'EXPAND'
        row.enabled = True
        row.alert = False
        MOL_change_import_interface(row, 'PDB',           0,  72)
        MOL_change_import_interface(row, 'Local File',    1, 108)
        MOL_change_import_interface(row, 'MD Trajectory', 2, 487)
        MOL_change_import_interface(row, 'EM Map', 3, 487)
        
        layout_function = box.box()
        if bpy.context.scene.mol_import_panel_selection == 0:
            MOL_PT_panel_rcsb(layout_function)
        elif bpy.context.scene.mol_import_panel_selection == 1:
            MOL_PT_panel_local(layout_function)
        elif bpy.context.scene.mol_import_panel_selection == 2:
            MOL_PT_panel_md_traj(layout_function, scene)
        else:
            MOL_PT_panel_map(layout_function, scene)
>>>>>>> 64e29e9e

class MOL_PT_panel(bpy.types.Panel):
    bl_label = 'Molecular Nodes'
    bl_idname = 'MOL_PT_panel'
    bl_space_type = 'PROPERTIES'
    bl_region_type = 'WINDOW'
    bl_context = 'scene'
    bl_order = 0
    bl_options = {'HEADER_LAYOUT_EXPAND'}
    bl_ui_units_x=0

    @classmethod
    def poll(cls, context):
        return not (False)

    def draw_header(self, context):
        layout = self.layout

    def draw(self, context):
        
        MOL_PT_panel_ui(self.layout, bpy.context.scene)

def mol_add_node(node_name):
    prev_context = bpy.context.area.type
    bpy.context.area.type = 'NODE_EDITOR'
    # actually invoke the operator to add a node to the current node tree
    # use_transform=True ensures it appears where the user's mouse is and is currently 
    # being moved so the user can place it where they wish
    bpy.ops.node.add_node(
        'INVOKE_DEFAULT', 
        type='GeometryNodeGroup', 
        use_transform=True
        )
    bpy.context.area.type = prev_context
    bpy.context.active_node.node_tree = bpy.data.node_groups[node_name]
    bpy.context.active_node.width = 200.0
    # if added node has a 'Material' input, set it to the default MN material
    input_mat = bpy.context.active_node.inputs.get('Material')
    if input_mat:
        input_mat = nodes.mol_base_material().name

class MOL_OT_Add_Custom_Node_Group(bpy.types.Operator):
    bl_idname = "mol.add_custom_node_group"
    bl_label = "Add Custom Node Group"
    # bl_description = "Add Molecular Nodes custom node group."
    bl_options = {"REGISTER", "UNDO"}
    node_name: bpy.props.StringProperty(
        name = 'node_name', 
        description = '', 
        default = '', 
        subtype = 'NONE', 
        maxlen = 0
    )
    node_description: bpy.props.StringProperty(
        name = "node_description", 
        description="", 
        default="Add MolecularNodes custom node group.", 
        subtype="NONE"
    )

    @classmethod
    def poll(cls, context):
        return True
    
    @classmethod
    def description(cls, context, properties):
        return properties.node_description
    
    def execute(self, context):
        try:
            nodes.mol_append_node(self.node_name)
            mol_add_node(self.node_name)
        except RuntimeError:
            self.report({'ERROR'}, 
                        message='Failed to add node. Ensure you are not in edit mode.')
        return {"FINISHED"}
    
    def invoke(self, context, event):
        return self.execute(context)

def menu_item_interface(layout_function, 
                        label, 
                        node_name, 
                        node_description='Add custom MolecularNodes node group.'):
    op=layout_function.operator('mol.add_custom_node_group', 
                                text = label, emboss = True, depress=False)
    op.node_name = node_name
    op.node_description = node_description

class MOL_OT_Style_Surface_Custom(bpy.types.Operator):
    bl_idname = "mol.style_surface_custom"
    bl_label = "My Class Name"
    bl_description = "Create a split surface representation.\nGenerates an isosurface \
        based on atomic vdw_radii. Each chain has its own separate surface \
        representation"
    bl_options = {"REGISTER", "UNDO"}
    
    @classmethod
    def poll(cls, context):
        return True

    def execute(self, context):
        obj = context.active_object
        try:
            node_surface = nodes.create_custom_surface(
                name = 'MOL_style_surface_' + obj.name + '_split', 
                n_chains = len(obj['chain_id_unique'])
            )
        except:
            node_surface = nodes.mol_append_node('MOL_style_surface_single')
            self.report({'WARNING'}, message = 'Unable to detect number of chains.')
        mol_add_node(node_surface.name)
        
        return {"FINISHED"}

class MOL_OT_Assembly_Bio(bpy.types.Operator):
    bl_idname = "mol.assembly_bio"
    bl_label = "Build"
    bl_description = "**PDB Downloaded Structures Only**\nAdds node to build \
        biological assembly based on symmetry operations that are extraced from the \
        structure file. Currently this is only supported for structures that were \
        downloaded from the PDB"
    bl_options = {"REGISTER", "UNDO"}
    
    @classmethod
    def poll(cls, context):
        return True

    def execute(self, context):
        obj = context.active_object
        try:
            node_bio_assembly = assembly.create_biological_assembly_node(
                name = obj.name, 
                transform_dict = assembly.get_transformations_mmtf(obj['bio_transform_dict'])
            )
        except:
            node_bio_assembly = None
            self.report(
                {'WARNING'}, 
                message = 'Unable to detect biological assembly information.'
                )
        
        if node_bio_assembly:
            mol_add_node(node_bio_assembly.name)
        
        return {"FINISHED"}

def menu_residues_selection_custom(layout_function):
    obj = bpy.context.view_layer.objects.active
    label = 'Res ID'
    op = layout_function.operator(
        'mol.residues_selection_custom', 
        text = label, 
        emboss = True, 
        depress = True
    )

def menu_item_surface_custom(layout_function, label):
    op = layout_function.operator('mol.style_surface_custom', 
                                  text = label, 
                                  emboss = True, 
                                  depress = True)

def menu_item_color_chains(layout_function, label):
    op = layout_function.operator('mol.color_chains', 
                                  text = label, 
                                  emboss = True, 
                                  depress = True)

class MOL_OT_Color_Chain(bpy.types.Operator):
    bl_idname = "mol.color_chains"
    bl_label = "My Class Name"
    bl_description = "Create a custom node for coloring each chain of a structure \
        individually.\nRequires chain information to be available from the structure"
    bl_options = {"REGISTER", "UNDO"}
    
    @classmethod
    def poll(cls, context):
        return True

    def execute(self, context):
        obj = context.active_object
        try:
            node_color_chain = nodes.chain_color(
                node_name = f"MOL_color_chains_{obj.name}", 
                input_list = obj['chain_id_unique']
            )
            mol_add_node(node_color_chain.name)
        except:
            self.report({'WARNING'}, message = 'Unable to detect chain information.')
        
        return {"FINISHED"}

def menu_chain_selection_custom(layout_function):
    obj = bpy.context.view_layer.objects.active
    label = 'Chain ' + str(obj.name)
    op = layout_function.operator(
        'mol.chain_selection_custom', 
        text = label, 
        emboss = True, 
        depress = True
    )

class MOL_OT_Chain_Selection_Custom(bpy.types.Operator):
    bl_idname = "mol.chain_selection_custom"
    bl_label = "Chain Selection"
    bl_description = "Create a selection based on the chains.\nThis node is built on a \
        per-molecule basis, taking into account the chain_ids that were detected. If \
        no chain information is available this node will not work"
    bl_options = {"REGISTER", "UNDO"}
    
    @classmethod
    def poll(cls, context):
        return True
    
    def execute(self, context):
        obj = bpy.context.view_layer.objects.active
        node_chains = nodes.chain_selection(
            node_name = 'MOL_sel_' + str(obj.name) + "_chains", 
            input_list = obj['chain_id_unique'], 
            starting_value = 0,
            attribute = 'chain_id', 
            label_prefix = "Chain "
            )
        
        mol_add_node(node_chains.name)
        
        return {"FINISHED"}


class MOL_OT_Residues_Selection_Custom(bpy.types.Operator):
    bl_idname = "mol.residues_selection_custom"
    bl_label = "Multiple Residue Selection"
    bl_description = "Create a selection based on the provided residue strings.\nThis \
        node is built on a per-molecule basis, taking into account the residues that \
        were input."
    bl_options = {"REGISTER", "UNDO"}

    input_resid_string: bpy.props.StringProperty(
        name="Select residue IDs: ",
        description="Enter a string value.",
        default="19,94,1-16"
    )

    @classmethod
    def poll(cls, context):
        return True
    
    def execute(self, context):
        obj = bpy.context.view_layer.objects.active
        node_residues = nodes.resid_multiple_selection(
            node_name = 'MOL_sel_residues', 
            input_resid_string = self.input_resid_string, 
            )
    
        
        mol_add_node(node_residues.name)
        return {"FINISHED"}

    def invoke(self, context, event):
        return context.window_manager.invoke_props_dialog(self)

def menu_ligand_selection_custom(layout_function):
    obj = bpy.context.view_layer.objects.active
    label = 'Ligands ' + str(obj.name)
    op = layout_function.operator(
        'mol.ligand_selection_custom', 
        text = label, 
        emboss = True, 
        depress = True
    )

class MOL_OT_Ligand_Selection_Custom(bpy.types.Operator):
    bl_idname = "mol.ligand_selection_custom"
    bl_label = "Ligand Selection"
    bl_description = "Create a selection based on the ligands.\nThis node is built on \
        a per-molecule basis, taking into account the chain_ids that were detected. If \
        no chain information is available this node will not work"
    bl_options = {"REGISTER", "UNDO"}
    
    @classmethod
    def poll(cls, context):
        return True
    
    def execute(self, context):
        obj = bpy.context.view_layer.objects.active
        node_chains = nodes.chain_selection(
            node_name = 'MOL_sel_' + str(obj.name) + "_ligands", 
            input_list = obj['ligands'], 
            starting_value = 100, 
            attribute = 'res_name', 
            label_prefix = ""
            )
        
        mol_add_node(node_chains.name)
        
        return {"FINISHED"}

class MOL_MT_Add_Node_Menu_Properties(bpy.types.Menu):
    bl_idname = 'MOL_MT_ADD_NODE_MENU_PROPERTIES'
    bl_label = ''
    
    @classmethod
    def poll(cls, context):
        return True
    
    def draw(self, context):
        layout = self.layout
        layout.operator_context = "INVOKE_DEFAULT"
        # currently nothing for this menu in the panel

class MOL_MT_Add_Node_Menu_Color(bpy.types.Menu):
    bl_idname = 'MOL_MT_ADD_NODE_MENU_COLOR'
    bl_label = ''
    
    @classmethod
    def poll(cls, context):
        return True
    
    def draw(self, context):
        layout = self.layout
        layout.operator_context = "INVOKE_DEFAULT"
        menu_item_interface(layout, 'Set Color', 'MOL_color_set', 
                            "Sets a new color for the selected atoms")
        layout.separator()
        menu_item_interface(layout, 'Goodsell Colors', 'MOL_color_goodsell', 
                            "Adjusts the given colors to copy the 'Goodsell Style'.\n \
                            Darkens the non-carbon atoms and keeps the carbon atoms \
                            the same color. Highlights differences without being too \
                            visually busy")
        layout.separator()
        menu_item_interface(layout, 'Color by Atomic Number', 'MOL_color_atomic_number',
                            "Creates a color based on atomic_number field")
        menu_item_interface(layout, 'Color by Element', 'MOL_color_element', 
                            "Choose a color for each of the first 20 elements")
        menu_item_color_chains(layout, 'Color by Chains')
        menu_item_interface(layout, 'Color Atomic', 'MOL_style_color', 
                            "Choose a color for the most common elements in PDB \
                            structures")

class MOL_MT_Add_Node_Menu_Bonds(bpy.types.Menu):
    bl_idname = 'MOL_MT_ADD_NODE_MENU_BONDS'
    bl_label = ''
    
    @classmethod
    def poll(cls, context):
        return True
    
    def draw(self, context):
        layout = self.layout
        layout.operator_context = "INVOKE_DEFAULT"
        menu_item_interface(layout, 'Find Bonds', 'MOL_bonds_find', 
                            "Finds bonds between atoms based on distance.\n\
                            Based on the vdw_radii for each point, finds other points \
                            within a certain radius to create a bond to. Does not \
                            preserve the index for the points. Does not detect bond type")
        menu_item_interface(layout, 'Break Bonds', 'MOL_bonds_break', 
                            "Will delete a bond between atoms that already exists \
                            based on a distance cutoff")
        menu_item_interface(layout, 'Find Bonded Atoms', 'MOL_bonds_find_bonded', 
                            "Based on an initial selection, finds atoms which are \
                            within a certain number of bonds away")

class MOL_MT_Add_Node_Menu_Styling(bpy.types.Menu):
    bl_idname = 'MOL_MT_ADD_NODE_MENU_SYLING'
    bl_label = ''
    
    @classmethod
    def poll(cls, context):
        return True
    
    def draw(self, context):
        layout = self.layout
        layout.operator_context = "INVOKE_DEFAULT"
        menu_item_interface(layout, 'Atoms Cycles', 'MOL_style_atoms_cycles', 
                            'A sphere atom representation, visible ONLY in Cycles. \
                            Based on point-cloud rendering')
        menu_item_interface(layout, 'Atoms EEVEE', 'MOL_style_atoms_eevee', 
                            'A sphere atom representation, visible in EEVEE and \
                            Cycles. Based on mesh instancing which slows down viewport \
                            performance')
        menu_item_interface(layout, 'Ribbon Protein', 'MOL_style_ribbon_protein', 
                            'Create a ribbon mesh based off of the alpha-carbons of \
                            the structure')
        menu_item_interface(layout, 'Ribbon Nucleic', 'MOL_style_ribbon_nucleic', 
                            'Create a ribbon mesh and instanced cylinders for nucleic \
                            acids.')
        menu_item_interface(layout, 'Surface', 'MOL_style_surface_single', 
                            "Create a single joined surface representation. \
                            Generates an isosurface based on atomic vdw_radii. All \
                            chains are part of the same surface. Use Surface Split \
                            Chains to have a single surface per chain")
        menu_item_surface_custom(layout, 'Surface Split Chains')
        menu_item_interface(layout, 'Ball and Stick', 'MOL_style_ball_and_stick', 
                            "A style node to create ball and stick representation. \
                            Icospheres are instanced on atoms and cylinders for bonds. \
                            Bonds can be detected if they are not present in the \
                            structure")

class MOL_MT_Add_Node_Menu_Selections(bpy.types.Menu):
    bl_idname = 'MOL_MT_ADD_NODE_MENU_SELECTIONS'
    bl_label = ''
    
    @classmethod
    def poll(cls, context):
        return True
    
    def draw(self, context):
        layout = self.layout
        layout.operator_context = "INVOKE_DEFAULT"
        menu_item_interface(layout, 'Select Atoms', 'MOL_sel_atoms', 
                            "Separate atoms based on a selection field.\n" +
                            "Takes atoms and splits them into the selected atoms the \
                            inverted atoms, based on a selection field")
        menu_item_interface(layout, 'Separate Polymers', 'MOL_sel_sep_polymers', 
                            "Separate the Geometry into the different polymers.\n" + 
                            "Outputs for protein, nucleic & sugars")
        layout.separator()
        menu_chain_selection_custom(layout)
        menu_ligand_selection_custom(layout)
        layout.separator()
        menu_item_interface(layout, 'Atom Properties', 'MOL_sel_atom_propeties', 
                            "Create a selection based on the properties of the atom.\n\
                            Fields for is_alpha_carbon, is_backbone, is_peptide, \
                            is_nucleic, is_solvent and is_carb")
        menu_item_interface(layout, 'Atomic Number', 'MOL_sel_atomic_number', 
                            "Create a selection if input value equal to the \
                            atomic_number field.")
        menu_item_interface(layout, 'Element Name', 'MOL_sel_element_name', 
                            "Create a selection of particular elements by name. Only \
                            first 20 elements supported")
        layout.separator()
        menu_item_interface(layout, 'Distance', 'MOL_sel_distance', 
                            "Create a selection based on the distance to a selected \
                            object.\n The cutoff is scaled based on the objects scale \
                            and the 'Scale Cutoff' value.")
        menu_item_interface(layout, 'Slice', 'MOL_sel_slice', 
                            "Create a selection that is a slice along one of the XYZ \
                            axes, based on the position of an object.")
        layout.separator()
        menu_residues_selection_custom(layout)                        
        menu_item_interface(layout, 'Res ID Single', 'MOL_sel_res_id', 
                            "Create a selection if res_id matches input field")
        menu_item_interface(layout, 'Res ID Range', 'MOL_sel_res_id_range', 
                            "Create a selection if the res_id is within the given \
                            thresholds")
        menu_item_interface(layout, 'Res Name Peptide', 'MOL_sel_res_name', 
                            "Create a selection of particular amino acids by name")
        menu_item_interface(layout, 'Res Name Nucleic', 'MOL_sel_res_name_nucleic', 
                            "Create a selection of particular nucleic acids by name")
        menu_item_interface(layout, 'Res Whole', 'MOL_sel_res_whole', 
                            "Expand the selection to every atom in a residue, if any \
                            of those atoms are in the initial selection")
        menu_item_interface(layout, 'Res Atoms', 'MOL_sel_res_atoms', 
                            "Create a selection based on the atoms of a residue.\n" +
                            "Selections for CA, backbone atoms (N, C, O), sidechain \
                            and backbone")

class MOL_MT_Add_Node_Menu_Assembly(bpy.types.Menu):
    bl_idname = 'MOL_MT_ADD_NODE_MENU_ASSEMBLY'
    bl_label = ''
    
    @classmethod
    def poll(cls, context):
        return True
    
    def draw(self, context):
        layout = self.layout
        layout.operator_context = "INVOKE_DEFAULT"
        layout.operator("mol.assembly_bio", 
                        text = "Biological Assembly", 
                        emboss = True, 
                        depress=True
                        )
        menu_item_interface(layout, 'Center Assembly', 'MOL_assembly_center', 
                            "Center the structure on the world origin based on \
                            bounding box")

class MOL_MT_Add_Node_Menu_Membranes(bpy.types.Menu):
    bl_idname = 'MOL_MT_ADD_NODE_MENU_MEMBRANES'
    bl_label = ''
    
    @classmethod
    def poll(cls, context):
        return True
    
    def draw(self, context):
        layout = self.layout
        layout.operator_context = "INVOKE_DEFAULT"
        menu_item_interface(layout, 'Setup Atomic Properties', 'MOL_prop_setup')

class MOL_MT_Add_Node_Menu_DNA(bpy.types.Menu):
    bl_idname = 'MOL_MT_ADD_NODE_MENU_DNA'
    bl_label = ''
    
    @classmethod
    def poll(cls, context):
        return True
    
    def draw(self, context):
        layout = self.layout
        layout.operator_context = "INVOKE_DEFAULT"
        menu_item_interface(layout, 'Double Helix', 'MOL_dna_double_helix', 
                            "Create a DNA double helix from an input curve.\n" + 
                            "Takes an input curve and instances for the bases, returns \
                            instances of the bases in a double helix formation")
        menu_item_interface(layout, 'Bases', 'MOL_dna_bases', 
                            "Provide the DNA bases as instances to be styled and \
                            passed onto the Double Helix node")
        layout.separator()
        menu_item_interface(layout, 'Style Atoms Cyeles', 'MOL_dna_style_atoms_cycles', 
                            "Style the DNA bases with spheres only visible in Cycles")
        menu_item_interface(layout, 'Style Atoms EEVEE', 'MOL_dna_style_atoms_eevee', 
                            "Style the DNA bases with spheres visible in Cycles and \
                            EEVEE")
        menu_item_interface(layout, 'Style Surface', 'MOL_dna_style_surface', 
                            "Style the DNA bases with surface representation")
        menu_item_interface(layout, 'Style Ball and Stick', 
                            'MOL_dna_style_ball_and_stick', 
                            "Style the DNA bases with ball and stick representation")

class MOL_MT_Add_Node_Menu_Animation(bpy.types.Menu):
    bl_idname = 'MOL_MT_ADD_NODE_MENU_ANIMATION'
    bl_label = ''
    
    @classmethod
    def poll(cls, context):
        return True
    
    def draw(self, context):
        layout = self.layout
        layout.operator_context = "INVOKE_DEFAULT"
        menu_item_interface(layout, 'Animate Frames', 'MOL_animate_frames', 
                            "Interpolate between frames of a trajectory." + 
                            "Given a collection of frames for a trajectory, this node \
                            interpolates between them from start to finish based on \
                            the Animate field taking a value from 0 to 1. The \
                            positions of the Atoms are then moved based on this field")
        menu_item_interface(layout, 'Animate Field', 'MOL_animate_field')
        menu_item_interface(layout, 'Animate Value', 'MOL_animate_value', 
                            "Animates between given start and end values, based on \
                            the input start and end frame of the timeline. Clamped \
                            will limit the output to the 'To Min' and 'To Max', while \
                            unclamped will continue to interpolate past these values. \
                            'Smoother Step' will ease in and out of these values, with \
                            default being linear interpolation")
        layout.separator()
        menu_item_interface(layout, 'Res Wiggle', "MOL_animate_res_wiggle", 
                            "Wiggles the side chains of amino acids based on b_factor, \
                            adding movement to a structure.")
        menu_item_interface(layout, 'Res to Curve', "MOL_animate_res_to_curve", 
                            "Takes atoms and maps them along a curve, as a single \
                            long peptide chain.")
        layout.separator()
        menu_item_interface(layout, 'Noise Position', 'MOL_noise_position', 
                            "Generate 3D noise field based on the position attribute")
        menu_item_interface(layout, 'Noise Field', 'MOL_noise_field', 
                            "Generate a 3D noise field based on the given field")
        menu_item_interface(layout, 'Noise Repeat', 'MOL_noise_repeat', 
                            "Generate a 3D noise field that repeats, based on the \
                            given field")

class MOL_MT_Add_Node_Menu_Utilities(bpy.types.Menu):
    bl_idname = 'MOL_MT_ADD_NODE_MENU_UTILITIES'
    bl_label = ''
    
    @classmethod
    def poll(cls, context):
        return True
    
    def draw(self, context):
        layout = self.layout
        layout.operator_context = "INVOKE_DEFAULT"
        menu_item_interface(layout, 'Booelean Chain', 'MOL_utils_bool_chain')
        menu_item_interface(layout, 'Rotation Matrix', 'MOL_utils_rotation_matrix')
        menu_item_interface(layout, 'Curve Resample', 'MOL_utils_curve_resample')

class MOL_MT_Add_Node_Menu(bpy.types.Menu):
    bl_idname = "MOL_MT_ADD_NODE_MENU"
    bl_label = "Menu for Adding Nodes in GN Tree"

    @classmethod
    def poll(cls, context):
        return not (False)

    def draw(self, context):
        layout = self.layout.column_flow(columns=1)
        layout.operator_context = "INVOKE_DEFAULT"
        layout.menu('MOL_MT_ADD_NODE_MENU_SYLING', 
                    text='Style', icon_value=77)
        layout.menu('MOL_MT_ADD_NODE_MENU_COLOR', 
                    text='Color', icon = 'COLORSET_07_VEC')
        layout.menu('MOL_MT_ADD_NODE_MENU_BONDS', 
                    text='Bonds', icon = 'FIXED_SIZE')
        layout.menu('MOL_MT_ADD_NODE_MENU_SELECTIONS', 
                    text='Selection', icon_value=256)
        layout.menu('MOL_MT_ADD_NODE_MENU_ANIMATION', 
                    text='Animation', icon_value=409)
        layout.menu('MOL_MT_ADD_NODE_MENU_ASSEMBLY', 
                    text='Assemblies', icon = 'GROUP_VERTEX')
        layout.menu('MOL_MT_ADD_NODE_MENU_DNA', 
                    text='DNA', icon='GP_SELECT_BETWEEN_STROKES')
        layout.menu('MOL_MT_ADD_NODE_MENU_UTILITIES', 
                    text='Utilities', icon_value=92)

def mol_add_node_menu(self, context):
    if ('GeometryNodeTree' == bpy.context.area.spaces[0].tree_type):
        layout = self.layout
        layout.menu('MOL_MT_ADD_NODE_MENU', text='Molecular Nodes', icon_value=88)<|MERGE_RESOLUTION|>--- conflicted
+++ resolved
@@ -4,13 +4,8 @@
 from . import load
 from . import md
 from . import assembly
-<<<<<<< HEAD
-=======
 from . import density
 import os
-
-
->>>>>>> 64e29e9e
 
 # operator that calls the function to import the structure from the PDB
 class MOL_OT_Import_Protein_RCSB(bpy.types.Operator):
@@ -331,7 +326,6 @@
 
 def MOL_PT_panel_ui(layout_function, scene): 
     layout_function.label(text = "Import Options", icon = "MODIFIER")
-<<<<<<< HEAD
     box = layout_function.box()
     grid = box.grid_flow(columns = 2)
     
@@ -378,39 +372,7 @@
             box.label(text = "Please install MDAnalysis in the addon preferences.")
             
         MOL_PT_panel_md_traj(box, scene)
-=======
-    if not pkg.available():
-        layout_function.operator('mol.install_dependencies', text = 'Install Packages')
-    else:
-        box = layout_function.box()
-        grid = box.grid_flow(columns = 2)
-        
-        grid.prop(bpy.context.scene, 'mol_import_center', text = 'Centre Structre', icon_value=0, emboss=True)
-        grid.prop(bpy.context.scene, 'mol_import_del_solvent', text = 'Delete Solvent', icon_value=0, emboss=True)
-        grid.prop(bpy.context.scene, 'mol_import_include_bonds', text = 'Import Bonds', icon_value=0, emboss=True)
-        grid.menu(
-            'MOL_MT_Default_Style', 
-            text = ['Atoms', 'Ribbon', 'Ball and Stick'][bpy.context.scene.mol_import_default_style])
-        box = layout_function
-        row = box.row(heading = '', align=True)
-        row.alignment = 'EXPAND'
-        row.enabled = True
-        row.alert = False
-        MOL_change_import_interface(row, 'PDB',           0,  72)
-        MOL_change_import_interface(row, 'Local File',    1, 108)
-        MOL_change_import_interface(row, 'MD Trajectory', 2, 487)
-        MOL_change_import_interface(row, 'EM Map', 3, 487)
-        
-        layout_function = box.box()
-        if bpy.context.scene.mol_import_panel_selection == 0:
-            MOL_PT_panel_rcsb(layout_function)
-        elif bpy.context.scene.mol_import_panel_selection == 1:
-            MOL_PT_panel_local(layout_function)
-        elif bpy.context.scene.mol_import_panel_selection == 2:
-            MOL_PT_panel_md_traj(layout_function, scene)
-        else:
-            MOL_PT_panel_map(layout_function, scene)
->>>>>>> 64e29e9e
+
 
 class MOL_PT_panel(bpy.types.Panel):
     bl_label = 'Molecular Nodes'

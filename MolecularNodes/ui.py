import bpy
<<<<<<< HEAD
from .tools import property_exists
=======
>>>>>>> df0792e2
from . import nodes
from . import pkg
from . import load
from . import md
from . import assembly



# operator that calls the function to import the structure from the PDB
class MOL_OT_Import_Protein_RCSB(bpy.types.Operator):
    bl_idname = "mol.import_protein_rcsb"
    bl_label = "import_protein_fetch_pdb"
    bl_description = "Download and open a structure from the Protein Data Bank"
    bl_options = {"REGISTER", "UNDO"}

    @classmethod
    def poll(cls, context):
        return not False

    def execute(self, context):
        pdb_code = bpy.context.scene.mol_pdb_code
        
        mol_object = load.molecule_rcsb(
            pdb_code=pdb_code,
            center_molecule=bpy.context.scene.mol_import_center, 
            del_solvent=bpy.context.scene.mol_import_del_solvent,
            include_bonds=bpy.context.scene.mol_import_include_bonds,
            starting_style=bpy.context.scene.mol_import_default_style
        )
        
        bpy.context.view_layer.objects.active = mol_object
        self.report({'INFO'}, message=f"Imported '{pdb_code}' as {mol_object.name}")
        
        return {"FINISHED"}

    def invoke(self, context, event):
        return self.execute(context)


# operator that calls the function to import the structure from a local file
class MOL_OT_Import_Protein_Local(bpy.types.Operator):
    bl_idname = "mol.import_protein_local"
    bl_label = "import_protein_local"
    bl_description = "Open a local structure file"
    bl_options = {"REGISTER", "UNDO"}

    @classmethod
    def poll(cls, context):
        return not False

    def execute(self, context):
        file_path = bpy.context.scene.mol_import_local_path
        
        mol_object = load.molecule_local(
            file_path=file_path, 
            mol_name=bpy.context.scene.mol_import_local_name,
            include_bonds=bpy.context.scene.mol_import_include_bonds, 
            center_molecule=bpy.context.scene.mol_import_center, 
            del_solvent=bpy.context.scene.mol_import_del_solvent, 
            default_style=bpy.context.scene.mol_import_default_style, 
            setup_nodes=True
            )
        
        # return the good news!
        bpy.context.view_layer.objects.active = mol_object
        self.report({'INFO'}, message=f"Imported '{file_path}' as {mol_object.name}")
        return {"FINISHED"}

    def invoke(self, context, event):
        return self.execute(context)

class MOL_OT_Import_Protein_MD(bpy.types.Operator):
    bl_idname = "mol.import_protein_md"
    bl_label = "Import Protein MD"
    bl_description = "Load molecular dynamics trajectory"
    bl_options = {"REGISTER", "UNDO"}

    @classmethod
    def poll(cls, context):
        return True

    def execute(self, context):
        file_top = bpy.context.scene.mol_import_md_topology
        file_traj = bpy.context.scene.mol_import_md_trajectory
        name = bpy.context.scene.mol_import_md_name
        selection = bpy.context.scene.mol_md_selection
        md_start = bpy.context.scene.mol_import_md_frame_start
        md_step =  bpy.context.scene.mol_import_md_frame_step
        md_end =   bpy.context.scene.mol_import_md_frame_end
        del_solvent = bpy.context.scene.mol_import_del_solvent
        include_bonds = bpy.context.scene.mol_import_include_bonds
        
        mol_object, coll_frames = md.load_trajectory(
            file_top    = file_top, 
            file_traj   = file_traj, 
            md_start    = md_start,
            md_end      = md_end,
            md_step     = md_step,
            name        = name, 
            del_solvent = del_solvent, 
            selection   = selection,
            include_bonds=include_bonds
        )
        n_frames = len(coll_frames.objects)
        
        nodes.create_starting_node_tree(
            obj = mol_object, 
            coll_frames = coll_frames, 
            starting_style = bpy.context.scene.mol_import_default_style
            )
        bpy.context.view_layer.objects.active = mol_object
        self.report({'INFO'}, message=f"Imported '{file_top}' as {mol_object.name} with {str(n_frames)} frames from '{file_traj}'.")
        
        return {"FINISHED"}


def MOL_PT_panel_rcsb(layout_function, ):
    col_main = layout_function.column(heading = '', align = False)
    col_main.alert = False
    col_main.enabled = True
    col_main.active = True
    col_main.use_property_split = False
    col_main.use_property_decorate = False
    col_main.scale_x = 1.0
    col_main.scale_y = 1.0
    col_main.alignment = 'Expand'.upper()
    col_main.label(text = "Download from PDB")
    row_import = col_main.row()
    row_import.prop(bpy.context.scene, 'mol_pdb_code', text='PDB ID')
    row_import.operator('mol.import_protein_rcsb', text='Download', icon='IMPORT')

def MOL_PT_panel_local(layout_function, ):
    col_main = layout_function.column(heading = '', align = False)
    col_main.alert = False
    col_main.enabled = True
    col_main.active = True
    col_main.label(text = "Open Local File")
    row_name = col_main.row(align = False)
    row_name.prop(bpy.context.scene, 'mol_import_local_name', text = "Name", icon_value = 0, emboss = True)
    row_name.operator('mol.import_protein_local', text = "Load", icon='FILE_TICK', emboss = True)
    row_import = col_main.row()
    row_import.prop(
        bpy.context.scene, 'mol_import_local_path', 
        text = "File path", 
        icon_value = 0, 
        emboss = True
    )

def MOL_PT_panel_md_traj(layout_function, scene):
    col_main = layout_function.column(heading = '', align = False)
    col_main.alert = False
    col_main.enabled = True
    col_main.active = True
    col_main.label(text = "Import Molecular Dynamics Trajectories")
    row_import = col_main.row()
    row_import.prop(
        bpy.context.scene, 'mol_import_md_name', 
        text = "Name", 
        emboss = True
    )
    row_import.operator('mol.import_protein_md', text = "Load", icon='FILE_TICK')
    row_topology = col_main.row(align = True)
    row_topology.prop(
        bpy.context.scene, 'mol_import_md_topology', 
        text = 'Topology',
        emboss = True
    )
    row_trajectory = col_main.row()
    row_trajectory.prop(
        bpy.context.scene, 'mol_import_md_trajectory', 
        text = 'Trajectory', 
        icon_value = 0, 
        emboss = True
    )
    row_frame = col_main.row(heading = "Frames", align = True)
    row_frame.prop(
        bpy.context.scene, 'mol_import_md_frame_start', 
        text = 'Start',
        emboss = True
    )
    row_frame.prop(
        bpy.context.scene, 'mol_import_md_frame_step', 
        text = 'Step',
        emboss = True
    )
    row_frame.prop(
        bpy.context.scene, 'mol_import_md_frame_end', 
        text = 'End',
        emboss = True
    )
    col_main.prop(
        bpy.context.scene, 'mol_md_selection', 
        text = 'Import Filter', 
        emboss = True
    )
    col_main.separator()
    col_main.label(text="Custom Selections")
    row = col_main.row(align=True)
    
    row = row.split(factor = 0.9)
    row.template_list('TrajectorySelectionListUI', 'A list', scene, 
                      "trajectory_selection_list", scene, "list_index", rows=3)
    col = row.column()
    col.operator('trajectory_selection_list.new_item', icon="ADD", text="")
    col.operator('trajectory_selection_list.delete_item', icon="REMOVE", text="")
    if scene.list_index >= 0 and scene.trajectory_selection_list:
        item = scene.trajectory_selection_list[scene.list_index]
        
        col = col_main.column(align=False)
        col.separator()
        
        col.prop(item, "name")
        col.prop(item, "selection")
    

class MOL_OT_Import_Method_Selection(bpy.types.Operator):
    bl_idname = "mol.import_method_selection"
    bl_label = "import_method"
    bl_description = "Change Structure Import Method"
    bl_options = {"REGISTER", "UNDO"}
    mol_interface_value: bpy.props.IntProperty(name = 'interface_value', description = '', default = 0, subtype = 'NONE')

    @classmethod
    def poll(cls, context):
        return not False

    def execute(self, context):
        bpy.context.scene.mol_import_panel_selection = self.mol_interface_value
        return {"FINISHED"}

    def invoke(self, context, event):
        return self.execute(context)

def MOL_change_import_interface(layout_function, label, interface_value, icon):
    op = layout_function.operator(
        'mol.import_method_selection', 
        text = label, 
        icon_value = icon, 
        emboss = True, 
        depress = interface_value == bpy.context.scene.mol_import_panel_selection
    )
    op.mol_interface_value = interface_value

class MOL_OT_Default_Style(bpy.types.Operator):
    bl_idname = "mol.default_style"
    bl_label = "Change the default style."
    bl_description = "Change the default style of molecules on import."
    bl_options = {"REGISTER", "UNDO"}
    panel_display: bpy.props.IntProperty(name='panel_display', default = 0)

    @classmethod
    def poll(cls, context):
        return True

    def execute(self, context):
        bpy.context.scene.mol_import_default_style = self.panel_display
        return {"FINISHED"}


def default_style(layout, label, panel_display):
    op = layout.operator(
        'mol.default_style', 
        text = label, 
        emboss = True, 
        depress = (panel_display == bpy.context.scene.mol_import_default_style)
        )
    op.panel_display = panel_display

class MOL_MT_Default_Style(bpy.types.Menu):
    bl_label = ""
    bl_idname = "MOL_MT_Default_Style"
    
    @classmethod
    def poll(cls, context):
        return True
    
    def draw(self, context):
        layout = self.layout.column_flow(columns = 1)
        default_style(layout, 'Atoms', 0)
        default_style(layout, 'Ribbon', 1)
        default_style(layout, 'Ball and Stick', 2)

def MOL_PT_panel_ui(layout_function, scene): 
    layout_function.label(text = "Import Options", icon = "MODIFIER")
    if not pkg.available():
        
        col_main = layout_function.column(heading = '', align = False)
        col_main.alert = False
        col_main.enabled = True
        col_main.active = True
        col_main.use_property_split = False
        col_main.use_property_decorate = False
        col_main.scale_x = 1.0
        col_main.scale_y = 1.0
        
        col_main.alignment = 'Expand'.upper()
        col_main.label(text = "Set PyPI Mirror")
        row_import = col_main.row()
        row_import.prop(bpy.context.scene, 'pypi_mirror',text='PyPI')
        layout_function.operator('mol.install_dependencies', text = 'Install Packages')
        
    else:
        box = layout_function.box()
        grid = box.grid_flow(columns = 2)
        
        grid.prop(bpy.context.scene, 'mol_import_center', text = 'Centre Structre', icon_value=0, emboss=True)
        grid.prop(bpy.context.scene, 'mol_import_del_solvent', text = 'Delete Solvent', icon_value=0, emboss=True)
        grid.prop(bpy.context.scene, 'mol_import_include_bonds', text = 'Import Bonds', icon_value=0, emboss=True)
        grid.menu(
            'MOL_MT_Default_Style', 
            text = ['Atoms', 'Ribbon', 'Ball and Stick'][bpy.context.scene.mol_import_default_style])
        box = layout_function
        row = box.row(heading = '', align=True)
        row.alignment = 'EXPAND'
        row.enabled = True
        row.alert = False
        MOL_change_import_interface(row, 'PDB',           0,  72)
        MOL_change_import_interface(row, 'Local File',    1, 108)
        MOL_change_import_interface(row, 'MD Trajectory', 2, 487)
        
        layout_function = box.box()
        if bpy.context.scene.mol_import_panel_selection == 0:
            MOL_PT_panel_rcsb(layout_function)
        elif bpy.context.scene.mol_import_panel_selection == 1:
            MOL_PT_panel_local(layout_function)
        else:
            MOL_PT_panel_md_traj(layout_function, scene)



class MOL_PT_panel(bpy.types.Panel):
    bl_label = 'Molecular Nodes'
    bl_idname = 'MOL_PT_panel'
    bl_space_type = 'PROPERTIES'
    bl_region_type = 'WINDOW'
    bl_context = 'scene'
    bl_order = 0
    bl_options = {'HEADER_LAYOUT_EXPAND'}
    bl_ui_units_x=0

    @classmethod
    def poll(cls, context):
        return not (False)

    def draw_header(self, context):
        layout = self.layout

    def draw(self, context):
        
        MOL_PT_panel_ui(self.layout, bpy.context.scene)


def mol_add_node(node_name):
    prev_context = bpy.context.area.type
    bpy.context.area.type = 'NODE_EDITOR'
    # actually invoke the operator to add a node to the current node tree
    # use_transform=True ensures it appears where the user's mouse is and is currently being moved
    # so the user can place it where they wish
    bpy.ops.node.add_node('INVOKE_DEFAULT', type='GeometryNodeGroup', use_transform=True)
    bpy.context.area.type = prev_context
    bpy.context.active_node.node_tree = bpy.data.node_groups[node_name]
    bpy.context.active_node.width = 200.0
    # checks to see if the node as a 'Material' property, and if it does, set MOL_atomic_materic as that property
    if (nodes.property_exists("bpy.data.node_groups[bpy.context.active_object.modifiers.active.node_group.name].nodes[bpy.context.active_node.name].inputs['Material'].default_value", globals(), locals())):
        mat = nodes.mol_base_material()
        bpy.data.node_groups[bpy.context.active_object.modifiers.active.node_group.name].nodes[bpy.context.active_node.name].inputs['Material'].default_value = bpy.data.materials[mat.name]
    
class MOL_OT_Add_Custom_Node_Group(bpy.types.Operator):
    bl_idname = "mol.add_custom_node_group"
    bl_label = "Add Custom Node Group"
    # bl_description = "Add Molecular Nodes custom node group."
    bl_options = {"REGISTER", "UNDO"}
    node_name: bpy.props.StringProperty(
        name = 'node_name', 
        description = '', 
        default = '', 
        subtype = 'NONE', 
        maxlen = 0
    )
    node_description: bpy.props.StringProperty(
        name = "node_description", 
        description="", 
        default="Add MolecularNodes custom node group.", 
        subtype="NONE"
    )

    @classmethod
    def poll(cls, context):
        return True
    
    @classmethod
    def description(cls, context, properties):
        return properties.node_description
    
    def execute(self, context):
        try:
            nodes.mol_append_node(self.node_name)
            mol_add_node(self.node_name)
        except RuntimeError:
            self.report({'ERROR'}, message='Failed to add node. Ensure you are not in edit mode.')
        return {"FINISHED"}
    
    def invoke(self, context, event):
        return self.execute(context)


def menu_item_interface(layout_function, 
                        label, 
                        node_name, 
                        node_description='Add custom MolecularNodes node group.'):
    op = layout_function.operator('mol.add_custom_node_group', text = label, emboss = True, depress=False)
    op.node_name = node_name
    op.node_description = node_description


class MOL_OT_Style_Surface_Custom(bpy.types.Operator):
    bl_idname = "mol.style_surface_custom"
    bl_label = "My Class Name"
    bl_description = "Create a split surface representation.\nGenerates an isosurface based on atomic vdw_radii. Each chain has its own separate surface representation"
    bl_options = {"REGISTER", "UNDO"}
    
    @classmethod
    def poll(cls, context):
        return True

    def execute(self, context):
        obj = context.active_object
        try:
            node_surface = nodes.create_custom_surface(
                name = 'MOL_style_surface_' + obj.name + '_split', 
                n_chains = len(obj['chain_id_unique'])
            )
        except:
            node_surface = nodes.mol_append_node('MOL_style_surface_single')
            self.report({'WARNING'}, message = 'Unable to detect number of chains.')
        mol_add_node(node_surface.name)
        
        return {"FINISHED"}

class MOL_OT_Assembly_Bio(bpy.types.Operator):
    bl_idname = "mol.assembly_bio"
    bl_label = "Build"
    bl_description = "**PDB Downloaded Structures Only**\nAdds node to build biological assembly based on symmetry operations that are extraced from the structure file. Currently this is only supported for structures that were downloaded from the PDB"
    bl_options = {"REGISTER", "UNDO"}
    
    @classmethod
    def poll(cls, context):
        return True

    def execute(self, context):
        obj = context.active_object
        try:
            node_bio_assembly = assembly.node.create_biological_assembly_node(
                name = obj.name, 
                assembly = obj['bio_transform_dict']
            )
        except:
            node_bio_assembly = None
            self.report({'WARNING'}, message = 'Unable to detect biological assembly information.')
        
        if node_bio_assembly:
            mol_add_node(node_bio_assembly.name)
        
        return {"FINISHED"}

def menu_residues_selection_custom(layout_function):
    obj = bpy.context.view_layer.objects.active
    label = 'Res ID'
    op = layout_function.operator(
        'mol.residues_selection_custom', 
        text = label, 
        emboss = True, 
        depress = True
    )

def menu_item_surface_custom(layout_function, label):
    op = layout_function.operator('mol.style_surface_custom', 
                                  text = label, 
                                  emboss = True, 
                                  depress = True)

def menu_item_color_chains(layout_function, label):
    op = layout_function.operator('mol.color_chains', 
                                  text = label, 
                                  emboss = True, 
                                  depress = True)

class MOL_OT_Color_Chain(bpy.types.Operator):
    bl_idname = "mol.color_chains"
    bl_label = "My Class Name"
    bl_description = "Create a custom node for coloring each chain of a structure individually.\nRequires chain information to be available from the structure"
    bl_options = {"REGISTER", "UNDO"}
    
    @classmethod
    def poll(cls, context):
        return True

    def execute(self, context):
        obj = context.active_object
        try:
            node_color_chain = nodes.chain_color(
                node_name = f"MOL_color_chains_{obj.name}", 
                input_list = obj['chain_id_unique']
            )
            mol_add_node(node_color_chain.name)
        except:
            self.report({'WARNING'}, message = 'Unable to detect chain information.')
        
        return {"FINISHED"}

def menu_chain_selection_custom(layout_function):
    obj = bpy.context.view_layer.objects.active
    label = 'Chain ' + str(obj.name)
    op = layout_function.operator(
        'mol.chain_selection_custom', 
        text = label, 
        emboss = True, 
        depress = True
    )

class MOL_OT_Chain_Selection_Custom(bpy.types.Operator):
    bl_idname = "mol.chain_selection_custom"
    bl_label = "Chain Selection"
    bl_description = "Create a selection based on the chains.\nThis node is built on a per-molecule basis, taking into account the chain_ids that were detected. If no chain information is available this node will not work"
    bl_options = {"REGISTER", "UNDO"}
    
    @classmethod
    def poll(cls, context):
        return True
    
    def execute(self, context):
        obj = bpy.context.view_layer.objects.active
        node_chains = nodes.chain_selection(
            node_name = 'MOL_sel_' + str(obj.name) + "_chains", 
            input_list = obj['chain_id_unique'], 
            starting_value = 0,
            attribute = 'chain_id', 
            label_prefix = "Chain "
            )
        
        mol_add_node(node_chains.name)
        
        return {"FINISHED"}


class MOL_OT_Residues_Selection_Custom(bpy.types.Operator):
    bl_idname = "mol.residues_selection_custom"
    bl_label = "Multiple Residue Selection"
    bl_description = "Create a selection based on the provided residue strings.\nThis node is built on a per-molecule basis, taking into account the residues that were input. "
    bl_options = {"REGISTER", "UNDO"}

    input_resid_string: bpy.props.StringProperty(
        name="Select residue IDs: ",
        description="Enter a string value.",
        default="19,94,1-16"
    )

    @classmethod
    def poll(cls, context):
        return True
    
    def execute(self, context):
        obj = bpy.context.view_layer.objects.active
        node_residues = nodes.resid_multiple_selection(
            node_name = 'MOL_sel_residues', 
            input_resid_string = self.input_resid_string, 
            )
    
        
        mol_add_node(node_residues.name)
        return {"FINISHED"}

    def invoke(self, context, event):
        return context.window_manager.invoke_props_dialog(self)



def menu_ligand_selection_custom(layout_function):
    obj = bpy.context.view_layer.objects.active
    label = 'Ligands ' + str(obj.name)
    op = layout_function.operator(
        'mol.ligand_selection_custom', 
        text = label, 
        emboss = True, 
        depress = True
    )

class MOL_OT_Ligand_Selection_Custom(bpy.types.Operator):
    bl_idname = "mol.ligand_selection_custom"
    bl_label = "Ligand Selection"
    bl_description = "Create a selection based on the ligands.\nThis node is built on a per-molecule basis, taking into account the chain_ids that were detected. If no chain information is available this node will not work"
    bl_options = {"REGISTER", "UNDO"}
    
    @classmethod
    def poll(cls, context):
        return True
    
    def execute(self, context):
        obj = bpy.context.view_layer.objects.active
        node_chains = nodes.chain_selection(
            node_name = 'MOL_sel_' + str(obj.name) + "_ligands", 
            input_list = obj['ligands'], 
            starting_value = 100, 
            attribute = 'res_name', 
            label_prefix = ""
            )
        
        mol_add_node(node_chains.name)
        
        return {"FINISHED"}


class MOL_MT_Add_Node_Menu_Properties(bpy.types.Menu):
    bl_idname = 'MOL_MT_ADD_NODE_MENU_PROPERTIES'
    bl_label = ''
    
    @classmethod
    def poll(cls, context):
        return True
    
    def draw(self, context):
        layout = self.layout
        layout.operator_context = "INVOKE_DEFAULT"
        # currently nothing for this menu in the panel

class MOL_MT_Add_Node_Menu_Color(bpy.types.Menu):
    bl_idname = 'MOL_MT_ADD_NODE_MENU_COLOR'
    bl_label = ''
    
    @classmethod
    def poll(cls, context):
        return True
    
    def draw(self, context):
        layout = self.layout
        layout.operator_context = "INVOKE_DEFAULT"
        menu_item_interface(layout, 'Set Color', 'MOL_color_set', 
                            "Sets a new color for the selected atoms")
        layout.separator()
        menu_item_interface(layout, 'Goodsell Colors', 'MOL_color_goodsell', 
                            "Adjusts the given colors to copy the 'Goodsell Style'.\n" + 
                            "Darkens the non-carbon atoms and keeps the carbon atoms the same color. " +
                            "Highlights differences without being too visually busy")
        layout.separator()
        menu_item_interface(layout, 'Color by Atomic Number', 'MOL_color_atomic_number', 
                            "Creates a color based on atomic_number field")
        menu_item_interface(layout, 'Color by Element', 'MOL_color_element', 
                            "Choose a color for each of the first 20 elements")
        menu_item_color_chains(layout, 'Color by Chains')
        menu_item_interface(layout, 'Color Atomic', 'MOL_style_color', 
                            "Choose a color for the most common elements in PDB structures")

class MOL_MT_Add_Node_Menu_Bonds(bpy.types.Menu):
    bl_idname = 'MOL_MT_ADD_NODE_MENU_BONDS'
    bl_label = ''
    
    @classmethod
    def poll(cls, context):
        return True
    
    def draw(self, context):
        layout = self.layout
        layout.operator_context = "INVOKE_DEFAULT"
        menu_item_interface(layout, 'Find Bonds', 'MOL_bonds_find', 
                            "Finds bonds between atoms based on distance.\n" + 
                            "Based on the vdw_radii for each point, finds other points within a certain radius to create a bond to. " + 
                            "Does not preserve the index for the points. Does not detect bond type")
        menu_item_interface(layout, 'Break Bonds', 'MOL_bonds_break', 
                            "Will delete a bond between atoms that already exists based on a distance cutoff")
        menu_item_interface(layout, 'Find Bonded Atoms', 'MOL_bonds_find_bonded', 
                            "Based on an initial selection, finds atoms which are within a certain number of bonds away")

class MOL_MT_Add_Node_Menu_Styling(bpy.types.Menu):
    bl_idname = 'MOL_MT_ADD_NODE_MENU_SYLING'
    bl_label = ''
    
    @classmethod
    def poll(cls, context):
        return True
    
    def draw(self, context):
        layout = self.layout
        layout.operator_context = "INVOKE_DEFAULT"
        menu_item_interface(layout, 'Atoms Cycles', 'MOL_style_atoms_cycles', 
                            'A sphere atom representation, visible ONLY in Cycles. Based on point-cloud rendering')
        menu_item_interface(layout, 'Atoms EEVEE', 'MOL_style_atoms_eevee', 
                            'A sphere atom representation, visible in EEVEE and Cycles. Based on mesh instancing which slows down viewport performance')
        menu_item_interface(layout, 'Ribbon Protein', 'MOL_style_ribbon_protein', 
                            'Create a ribbon mesh based off of the alpha-carbons of the structure')
        menu_item_interface(layout, 'Ribbon Nucleic', 'MOL_style_ribbon_nucleic', 
                            'Create a ribbon mesh and instanced cylinders for nucleic acids.')
        menu_item_interface(layout, 'Surface', 'MOL_style_surface_single', 
                            'Create a single joined surface representation.\n' +
                            'Generates an isosurface based on atomic vdw_radii. All chains are part of the same surface. Use "Surface Split Chains" ' + 
                            'to have a single surface per chain')
        menu_item_surface_custom(layout, 'Surface Split Chains')
        menu_item_interface(layout, 'Ball and Stick', 'MOL_style_ball_and_stick', 
                            'A style node to create ball and stick representation.\n' +
                            'Icospheres are instanced on atoms and cylinders for bonds. Bonds can be detected if they are not present in the structure')


class MOL_MT_Add_Node_Menu_Selections(bpy.types.Menu):
    bl_idname = 'MOL_MT_ADD_NODE_MENU_SELECTIONS'
    bl_label = ''
    
    @classmethod
    def poll(cls, context):
        return True
    
    def draw(self, context):
        layout = self.layout
        layout.operator_context = "INVOKE_DEFAULT"
        menu_item_interface(layout, 'Select Atoms', 'MOL_sel_atoms', 
                            "Separate atoms based on a selection field.\n" +
                            "Takes atoms and splits them into the selected atoms the inverted atoms, based on a selection field")
        menu_item_interface(layout, 'Separate Polymers', 'MOL_sel_sep_polymers', 
                            "Separate the Geometry into the different polymers.\n" + 
                            "Outputs for protein, nucleic & sugars")
        layout.separator()
        menu_chain_selection_custom(layout)
        menu_ligand_selection_custom(layout)
        layout.separator()
        menu_item_interface(layout, 'Atom Properties', 'MOL_sel_atom_propeties', 
                            "Create a selection based on the properties of the atom.\n" + 
                            "Fields for is_alpha_carbon, is_backbone, is_peptide, is_nucleic, is_solvent and is_carb")
        menu_item_interface(layout, 'Atomic Number', 'MOL_sel_atomic_number', 
                            "Create a selection if input value equal to the atomic_number field.")
        menu_item_interface(layout, 'Element Name', 'MOL_sel_element_name', 
                            "Create a selection of particular elements by name. Only first 20 elements supported")
        layout.separator()
        menu_item_interface(layout, 'Distance', 'MOL_sel_distance', 
                            "Create a selection based on the distance to a selected object.\n" + 
                            "The cutoff is scaled based on the objects scale and the 'Scale Cutoff' value.")
        menu_item_interface(layout, 'Slice', 'MOL_sel_slice', 
                            "Create a selection that is a slice along one of the XYZ axes, based on the position of an object.")
        layout.separator()
        menu_residues_selection_custom(layout)                        
        menu_item_interface(layout, 'Res ID Single', 'MOL_sel_res_id', 
                            "Create a selection if res_id matches input field")
        menu_item_interface(layout, 'Res ID Range', 'MOL_sel_res_id_range', 
                            "Create a selection if the res_id is within the given thresholds")
        menu_item_interface(layout, 'Res Name Peptide', 'MOL_sel_res_name', 
                            "Create a selection of particular amino acids by name")
        menu_item_interface(layout, 'Res Name Nucleic', 'MOL_sel_res_name_nucleic', 
                            "Create a selection of particular nucleic acids by name")
        menu_item_interface(layout, 'Res Whole', 'MOL_sel_res_whole', 
                            "Expand the selection to every atom in a residue, if any of those atoms are in the initial selection")
        menu_item_interface(layout, 'Res Atoms', 'MOL_sel_res_atoms', 
                            "Create a selection based on the atoms of a residue.\n" +
                            "Selections for CA, backbone atoms (N, C, O), sidechain and backbone")

class MOL_MT_Add_Node_Menu_Assembly(bpy.types.Menu):
    bl_idname = 'MOL_MT_ADD_NODE_MENU_ASSEMBLY'
    bl_label = ''
    
    @classmethod
    def poll(cls, context):
        return True
    
    def draw(self, context):
        layout = self.layout
        layout.operator_context = "INVOKE_DEFAULT"
        layout.operator("mol.assembly_bio", text = "Biological Assembly", emboss = True, depress=True)
        menu_item_interface(layout, 'Center Assembly', 'MOL_assembly_center', 
                            "Center the structure on the world origin based on bounding box")

class MOL_MT_Add_Node_Menu_Membranes(bpy.types.Menu):
    bl_idname = 'MOL_MT_ADD_NODE_MENU_MEMBRANES'
    bl_label = ''
    
    @classmethod
    def poll(cls, context):
        return True
    
    def draw(self, context):
        layout = self.layout
        layout.operator_context = "INVOKE_DEFAULT"
        menu_item_interface(layout, 'Setup Atomic Properties', 'MOL_prop_setup')

class MOL_MT_Add_Node_Menu_DNA(bpy.types.Menu):
    bl_idname = 'MOL_MT_ADD_NODE_MENU_DNA'
    bl_label = ''
    
    @classmethod
    def poll(cls, context):
        return True
    
    def draw(self, context):
        layout = self.layout
        layout.operator_context = "INVOKE_DEFAULT"
        menu_item_interface(layout, 'Double Helix', 'MOL_dna_double_helix', 
                            "Create a DNA double helix from an input curve.\n" + 
                            "Takes an input curve and instances for the bases, returns instances of the bases in a double helix formation")
        menu_item_interface(layout, 'Bases', 'MOL_dna_bases', 
                            "Provide the DNA bases as instances to be styled and passed onto the Double Helix node")
        layout.separator()
        menu_item_interface(layout, 'Style Atoms Cyeles', 'MOL_dna_style_atoms_cycles', 
                            "Style the DNA bases with spheres only visible in Cycles")
        menu_item_interface(layout, 'Style Atoms EEVEE', 'MOL_dna_style_atoms_eevee', 
                            "Style the DNA bases with spheres visible in Cycles and EEVEE")
        menu_item_interface(layout, 'Style Surface', 'MOL_dna_style_surface', 
                            "Style the DNA bases with surface representation")
        menu_item_interface(layout, 'Style Ball and Stick', 'MOL_dna_style_ball_and_stick', 
                            "Style the DNA bases with ball and stick representation")

class MOL_MT_Add_Node_Menu_Animation(bpy.types.Menu):
    bl_idname = 'MOL_MT_ADD_NODE_MENU_ANIMATION'
    bl_label = ''
    
    @classmethod
    def poll(cls, context):
        return True
    
    def draw(self, context):
        layout = self.layout
        layout.operator_context = "INVOKE_DEFAULT"
        menu_item_interface(layout, 'Animate Frames', 'MOL_animate_frames', 
                            "Interpolate between frames of a trajectory." + 
                            "Given a collection of frames for a trajectory, this node interpolates between them from start to finish based on the Animate field taking a value from 0 to 1. The positions of the Atoms are then moved based on this field")
        menu_item_interface(layout, 'Animate Field', 'MOL_animate_field')
        menu_item_interface(layout, 'Animate Value', 'MOL_animate_value', 
                            "Animates between given start and end values, based on the input start and end frame of the timeline. Clamped will limit the output to the 'To Min' and 'To Max', while unclamped will continue to interpolate past these values. 'Smoother Step' will ease in and out of these values, with default being linear interpolation")
        layout.separator()
        menu_item_interface(layout, 'Res Wiggle', "MOL_animate_res_wiggle", 
                            "Wiggles the side chains of amino acids based on b_factor, adding movement to a structure.")
        menu_item_interface(layout, 'Res to Curve', "MOL_animate_res_to_curve", 
                            "Takes atoms and maps them along a curve, as a single long peptide chain.")
        layout.separator()
        menu_item_interface(layout, 'Noise Position', 'MOL_noise_position', 
                            "Generate 3D noise field based on the position attribute")
        menu_item_interface(layout, 'Noise Field', 'MOL_noise_field', 
                            "Generate a 3D noise field based on the given field")
        menu_item_interface(layout, 'Noise Repeat', 'MOL_noise_repeat', 
                            "Generate a 3D noise field that repeats, based on the given field")

class MOL_MT_Add_Node_Menu_Utilities(bpy.types.Menu):
    bl_idname = 'MOL_MT_ADD_NODE_MENU_UTILITIES'
    bl_label = ''
    
    @classmethod
    def poll(cls, context):
        return True
    
    def draw(self, context):
        layout = self.layout
        layout.operator_context = "INVOKE_DEFAULT"
        menu_item_interface(layout, 'Booelean Chain', 'MOL_utils_bool_chain')
        menu_item_interface(layout, 'Rotation Matrix', 'MOL_utils_rotation_matrix')
        menu_item_interface(layout, 'Curve Resample', 'MOL_utils_curve_resample')

class MOL_MT_Add_Node_Menu(bpy.types.Menu):
    bl_idname = "MOL_MT_ADD_NODE_MENU"
    bl_label = "Menu for Adding Nodes in GN Tree"

    @classmethod
    def poll(cls, context):
        return not (False)

    def draw(self, context):
        layout = self.layout.column_flow(columns=1)
        layout.operator_context = "INVOKE_DEFAULT"
        # layout.menu('MOL_MT_ADD_NODE_MENU_PROPERTIES', text='Properties', icon_value=201)
        layout.menu('MOL_MT_ADD_NODE_MENU_SYLING', text='Style', icon_value=77)
        layout.menu('MOL_MT_ADD_NODE_MENU_COLOR', text='Color', icon = 'COLORSET_07_VEC')
        layout.menu('MOL_MT_ADD_NODE_MENU_BONDS', text='Bonds', icon = 'FIXED_SIZE')
        layout.menu('MOL_MT_ADD_NODE_MENU_SELECTIONS', text='Selection', icon_value=256)
        layout.menu('MOL_MT_ADD_NODE_MENU_ANIMATION', text='Animation', icon_value=409)
        layout.menu('MOL_MT_ADD_NODE_MENU_ASSEMBLY', text='Assemblies', icon = 'GROUP_VERTEX')
        # layout.menu('MOL_MT_ADD_NODE_MENU_MEMBRANES', text='Membranes', icon_value=248)
        layout.menu('MOL_MT_ADD_NODE_MENU_DNA', text='DNA', icon='GP_SELECT_BETWEEN_STROKES')
        layout.menu('MOL_MT_ADD_NODE_MENU_UTILITIES', text='Utilities', icon_value=92)

def mol_add_node_menu(self, context):
    if ('GeometryNodeTree' == bpy.context.area.spaces[0].tree_type):
        layout = self.layout
        layout.menu('MOL_MT_ADD_NODE_MENU', text='Molecular Nodes', icon_value=88)<|MERGE_RESOLUTION|>--- conflicted
+++ resolved
@@ -1,8 +1,4 @@
 import bpy
-<<<<<<< HEAD
-from .tools import property_exists
-=======
->>>>>>> df0792e2
 from . import nodes
 from . import pkg
 from . import load
